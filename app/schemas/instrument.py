--- conflicted
+++ resolved
@@ -1,9 +1,3 @@
-<<<<<<< HEAD
-from typing import Optional
-=======
-from pydantic import BaseModel, ConfigDict, Field
->>>>>>> f4c534eb
-
 from pydantic import BaseModel, ConfigDict, Field
 
 
